from .istftnet import Decoder
from .modules import CustomAlbert, ProsodyPredictor, TextEncoder
from dataclasses import dataclass
from huggingface_hub import hf_hub_download
from loguru import logger
from numbers import Number
from transformers import AlbertConfig
from typing import Dict, Optional, Union
import json
import torch

class KModel(torch.nn.Module):
    '''
    KModel is a torch.nn.Module with 2 main responsibilities:
    1. Init weights, downloading config.json + model.pth from HF if needed
    2. forward(phonemes: str, ref_s: FloatTensor) -> (audio: FloatTensor)

    You likely only need one KModel instance, and it can be reused across
    multiple KPipelines to avoid redundant memory allocation.

    Unlike KPipeline, KModel is language-blind.

    KModel stores self.vocab and thus knows how to map phonemes -> input_ids,
    so there is no need to repeatedly download config.json outside of KModel.
    '''

    REPO_ID = 'hexgrad/Kokoro-82M'

    def __init__(self, config: Union[Dict, str, None] = None, model: Optional[str] = None, disable_complex: bool = False):
        super().__init__()
        if not isinstance(config, dict):
            if not config:
                logger.debug("No config provided, downloading from HF")
                config = hf_hub_download(repo_id=KModel.REPO_ID, filename='config.json')
            with open(config, 'r', encoding='utf-8') as r:
                config = json.load(r)
                logger.debug(f"Loaded config: {config}")
        self.vocab = config['vocab']
        self.bert = CustomAlbert(AlbertConfig(vocab_size=config['n_token'], **config['plbert']))
        self.bert_encoder = torch.nn.Linear(self.bert.config.hidden_size, config['hidden_dim'])
        self.context_length = self.bert.config.max_position_embeddings
        self.predictor = ProsodyPredictor(
            style_dim=config['style_dim'], d_hid=config['hidden_dim'],
            nlayers=config['n_layer'], max_dur=config['max_dur'], dropout=config['dropout']
        )
        self.text_encoder = TextEncoder(
            channels=config['hidden_dim'], kernel_size=config['text_encoder_kernel_size'],
            depth=config['n_layer'], n_symbols=config['n_token']
        )
        self.decoder = Decoder(
            dim_in=config['hidden_dim'], style_dim=config['style_dim'],
            dim_out=config['n_mels'], disable_complex=disable_complex, **config['istftnet']
        )
        if not model:
            model = hf_hub_download(repo_id=KModel.REPO_ID, filename='kokoro-v1_0.pth')
        for key, state_dict in torch.load(model, map_location='cpu', weights_only=True).items():
            assert hasattr(self, key), key
            try:
                getattr(self, key).load_state_dict(state_dict)
            except:
                logger.debug(f"Did not load {key} from state_dict")
                state_dict = {k[7:]: v for k, v in state_dict.items()}
                getattr(self, key).load_state_dict(state_dict, strict=False)

    @property
    def device(self):
        return self.bert.device

    @dataclass
    class Output:
        audio: torch.FloatTensor
        pred_dur: Optional[torch.LongTensor] = None

    @torch.no_grad()
<<<<<<< HEAD
    def inner_forward(self, input_ids: torch.Tensor, input_lengths: torch.Tensor, ref_s: torch.Tensor, speed: float, return_output: bool):
        # original
        # text_mask = torch.arange(input_lengths.max()).unsqueeze(0).expand(input_lengths.shape[0], -1).type_as(input_lengths)
        # text_mask = torch.gt(text_mask+1, input_lengths.unsqueeze(1))

        if input_ids.shape[0] > 1:
            pos_ids = torch.arange(input_lengths.max(), device=self.device)
            text_mask = pos_ids >= input_lengths.unsqueeze(1)
            bert_dur = self.bert(input_ids, attention_mask=(~text_mask).int())
        else:
            text_mask = None
            bert_dur = self.bert(input_ids)
        d_en = self.bert_encoder(bert_dur).transpose(-1, -2)  # (B, D, T)
        t_en = self.text_encoder(input_ids, input_lengths, text_mask)

=======
    def forward_with_tokens(
        self,
        input_ids: torch.LongTensor,
        ref_s: torch.FloatTensor,
        speed: Number = 1
    ) -> tuple[torch.FloatTensor, torch.LongTensor]:
        input_lengths = torch.full(
            (input_ids.shape[0],), 
            input_ids.shape[-1], 
            device=input_ids.device,
            dtype=torch.long
        )

        text_mask = torch.arange(input_lengths.max()).unsqueeze(0).expand(input_lengths.shape[0], -1).type_as(input_lengths)
        text_mask = torch.gt(text_mask+1, input_lengths.unsqueeze(1)).to(self.device)
        bert_dur = self.bert(input_ids, attention_mask=(~text_mask).int())
        d_en = self.bert_encoder(bert_dur).transpose(-1, -2)
>>>>>>> 5229a254
        s = ref_s[:, 128:]
        d = self.predictor.text_encoder(d_en, s, input_lengths, text_mask)  # (B, T, D)
        x, _ = self.predictor.lstm(d)
        duration = self.predictor.duration_proj(x)
        duration = torch.sigmoid(duration).sum(axis=-1) / speed
        pred_dur = torch.round(duration).clamp(min=1).long().squeeze()
<<<<<<< HEAD

        # alignment
=======
>>>>>>> 5229a254
        indices = torch.repeat_interleave(torch.arange(input_ids.shape[1], device=self.device), pred_dur)
        pred_aln_trg = torch.zeros((input_ids.shape[1], indices.shape[0]), device=self.device)  # (num_phonemes, total_duration)
        pred_aln_trg[indices, torch.arange(indices.shape[0])] = 1
        pred_aln_trg = pred_aln_trg.unsqueeze(0)

        en = d.transpose(-1, -2) @ pred_aln_trg  # (B, D, total_duration)
        F0_pred, N_pred = self.predictor.F0Ntrain(en, s)

        asr = t_en @ pred_aln_trg
<<<<<<< HEAD
        audio = self.decoder(asr, F0_pred, N_pred, ref_s[:, :128]).squeeze().cpu()
        return self.Output(audio=audio, pred_dur=pred_dur.cpu()) if return_output else audio

    @torch.no_grad()
=======
        audio = self.decoder(asr, F0_pred, N_pred, ref_s[:, :128]).squeeze()
        return audio, pred_dur

>>>>>>> 5229a254
    def forward(
        self,
        phonemes: str,
        ref_s: torch.FloatTensor,
        speed: Number = 1,
<<<<<<< HEAD
        return_output: bool = False # MARK: BACKWARD COMPAT
=======
        return_output: bool = False
>>>>>>> 5229a254
    ) -> Union['KModel.Output', torch.FloatTensor]:
        input_ids = list(filter(lambda i: i is not None, map(lambda p: self.vocab.get(p), phonemes)))
        logger.debug(f"phonemes: {phonemes} -> input_ids: {input_ids}")
        assert len(input_ids)+2 <= self.context_length, (len(input_ids)+2, self.context_length)
<<<<<<< HEAD
        input_ids = torch.tensor([[0, *input_ids, 0]], device=self.device, dtype=torch.long)
        input_lengths = torch.tensor([input_ids.shape[-1]], device=self.device, dtype=torch.long)
        return self.inner_forward(input_ids, input_lengths, ref_s, speed, return_output)
=======
        input_ids = torch.LongTensor([[0, *input_ids, 0]]).to(self.device)
        ref_s = ref_s.to(self.device)
        audio, pred_dur = self.forward_with_tokens(input_ids, ref_s, speed)
        audio = audio.squeeze().cpu()
        pred_dur = pred_dur.cpu() if pred_dur is not None else None
        logger.debug(f"pred_dur: {pred_dur}")
        return self.Output(audio=audio, pred_dur=pred_dur) if return_output else audio

class KModelForONNX(torch.nn.Module):
    def __init__(self, kmodel: KModel):
        super().__init__()
        self.kmodel = kmodel

    def forward(
        self,
        input_ids: torch.LongTensor,
        ref_s: torch.FloatTensor,
        speed: Number = 1
    ) -> tuple[torch.FloatTensor, torch.LongTensor]:
        waveform, duration = self.kmodel.forward_with_tokens(input_ids, ref_s, speed)
        return waveform
>>>>>>> 5229a254
<|MERGE_RESOLUTION|>--- conflicted
+++ resolved
@@ -72,8 +72,7 @@
         pred_dur: Optional[torch.LongTensor] = None
 
     @torch.no_grad()
-<<<<<<< HEAD
-    def inner_forward(self, input_ids: torch.Tensor, input_lengths: torch.Tensor, ref_s: torch.Tensor, speed: float, return_output: bool):
+    def forward_with_tokens(self, input_ids: torch.Tensor, input_lengths: torch.Tensor, ref_s: torch.Tensor, speed: float, return_output: bool):
         # original
         # text_mask = torch.arange(input_lengths.max()).unsqueeze(0).expand(input_lengths.shape[0], -1).type_as(input_lengths)
         # text_mask = torch.gt(text_mask+1, input_lengths.unsqueeze(1))
@@ -88,36 +87,14 @@
         d_en = self.bert_encoder(bert_dur).transpose(-1, -2)  # (B, D, T)
         t_en = self.text_encoder(input_ids, input_lengths, text_mask)
 
-=======
-    def forward_with_tokens(
-        self,
-        input_ids: torch.LongTensor,
-        ref_s: torch.FloatTensor,
-        speed: Number = 1
-    ) -> tuple[torch.FloatTensor, torch.LongTensor]:
-        input_lengths = torch.full(
-            (input_ids.shape[0],), 
-            input_ids.shape[-1], 
-            device=input_ids.device,
-            dtype=torch.long
-        )
-
-        text_mask = torch.arange(input_lengths.max()).unsqueeze(0).expand(input_lengths.shape[0], -1).type_as(input_lengths)
-        text_mask = torch.gt(text_mask+1, input_lengths.unsqueeze(1)).to(self.device)
-        bert_dur = self.bert(input_ids, attention_mask=(~text_mask).int())
-        d_en = self.bert_encoder(bert_dur).transpose(-1, -2)
->>>>>>> 5229a254
         s = ref_s[:, 128:]
         d = self.predictor.text_encoder(d_en, s, input_lengths, text_mask)  # (B, T, D)
         x, _ = self.predictor.lstm(d)
         duration = self.predictor.duration_proj(x)
         duration = torch.sigmoid(duration).sum(axis=-1) / speed
         pred_dur = torch.round(duration).clamp(min=1).long().squeeze()
-<<<<<<< HEAD
 
         # alignment
-=======
->>>>>>> 5229a254
         indices = torch.repeat_interleave(torch.arange(input_ids.shape[1], device=self.device), pred_dur)
         pred_aln_trg = torch.zeros((input_ids.shape[1], indices.shape[0]), device=self.device)  # (num_phonemes, total_duration)
         pred_aln_trg[indices, torch.arange(indices.shape[0])] = 1
@@ -127,42 +104,28 @@
         F0_pred, N_pred = self.predictor.F0Ntrain(en, s)
 
         asr = t_en @ pred_aln_trg
-<<<<<<< HEAD
-        audio = self.decoder(asr, F0_pred, N_pred, ref_s[:, :128]).squeeze().cpu()
-        return self.Output(audio=audio, pred_dur=pred_dur.cpu()) if return_output else audio
-
-    @torch.no_grad()
-=======
         audio = self.decoder(asr, F0_pred, N_pred, ref_s[:, :128]).squeeze()
         return audio, pred_dur
 
->>>>>>> 5229a254
     def forward(
         self,
         phonemes: str,
         ref_s: torch.FloatTensor,
         speed: Number = 1,
-<<<<<<< HEAD
-        return_output: bool = False # MARK: BACKWARD COMPAT
-=======
         return_output: bool = False
->>>>>>> 5229a254
     ) -> Union['KModel.Output', torch.FloatTensor]:
         input_ids = list(filter(lambda i: i is not None, map(lambda p: self.vocab.get(p), phonemes)))
         logger.debug(f"phonemes: {phonemes} -> input_ids: {input_ids}")
         assert len(input_ids)+2 <= self.context_length, (len(input_ids)+2, self.context_length)
-<<<<<<< HEAD
         input_ids = torch.tensor([[0, *input_ids, 0]], device=self.device, dtype=torch.long)
         input_lengths = torch.tensor([input_ids.shape[-1]], device=self.device, dtype=torch.long)
-        return self.inner_forward(input_ids, input_lengths, ref_s, speed, return_output)
-=======
-        input_ids = torch.LongTensor([[0, *input_ids, 0]]).to(self.device)
-        ref_s = ref_s.to(self.device)
-        audio, pred_dur = self.forward_with_tokens(input_ids, ref_s, speed)
+
+        audio, pred_dur = self.forward_with_tokens(input_ids, input_lengths, ref_s, speed)
         audio = audio.squeeze().cpu()
         pred_dur = pred_dur.cpu() if pred_dur is not None else None
         logger.debug(f"pred_dur: {pred_dur}")
         return self.Output(audio=audio, pred_dur=pred_dur) if return_output else audio
+
 
 class KModelForONNX(torch.nn.Module):
     def __init__(self, kmodel: KModel):
@@ -176,5 +139,4 @@
         speed: Number = 1
     ) -> tuple[torch.FloatTensor, torch.LongTensor]:
         waveform, duration = self.kmodel.forward_with_tokens(input_ids, ref_s, speed)
-        return waveform
->>>>>>> 5229a254
+        return waveform